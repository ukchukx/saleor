# Changelog

All notable, unreleased changes to this project will be documented in this file. For the released changes, please visit the [Releases](https://github.com/mirumee/saleor/releases) page.

## [Unreleased]

- Fixed internal error when creating a checkout with a voucher code - #4292 by @NyanKiyoshi
- Add filter tab name as required - #4269 by @benekex2
- A few unused panels are now disabled by default from the debug toolbar; this should improve loading time when debugging - #4301 by @NyanKiyoshi
- Fixed internal error when adding a note to an anonymous order - #4319 by @NyanKiyoshi
- Fix populatedb gift card duplication error - #4336 by @fowczarek
- Fix voucher apply once per order - #4339 by @fowczarek
- Change type of start and end date for discounts on date time field - #4293 by @fowczarek
- Add SPECIFIC_PRODUCT type to VoucherTypes - #4344 by @fowczarek
- Avatax backend support - #4310 by @korycins
- Use "esModuleInterop" flag in tsconfig to simplify imports - #4372 by @dominik-zeglen
- Use hooks instead of class component in forms - #4374 by @dominik-zeglen
- Drop csrf token header from API client - #4357 by @dominik-zeglen
- Improve vouchers ui - #4362 by @benekex2
- Fix for random failing tests in test_discount - #4401 by @korycins
- Fix internal error when users enters an invalid phone number in an address - #4404 by @NyanKiyoshi
- Add minimal quantity of products for voucher - #4427 by @fowczarek
- New translations:
  - Icelandic
<<<<<<< HEAD
- Add company address configuration - #4432 by @benekex2
=======
- Add ability to store used payment sources in gateways, first implemented in Braintree - #4195 by @salwator
- Fix various bugs across product section - #4429 by @dominik-zeglen
>>>>>>> 50e71ad3

## 2.7.0

### API

- Create order only when payment is successful - #4154 by @NyanKiyoshi
- Order Events containing order lines or fulfillment lines now return the line object in the GraphQL API - #4114 by @NyanKiyoshi
- GraphQL now prints exceptions to stderr as well as returning them or not - #4148 by @NyanKiyoshi
- Refactored API resolvers to static methods with root typing - #4155 by @NyanKiyoshi
- Add phone validation in the GraphQL API to handle the library upgrade - #4156 by @NyanKiyoshi

### Core

- Add basic Gift Cards support in the backend - #4025 by @fowczarek
- Add the ability to sort products within a collection - #4123 by @NyanKiyoshi
- Implement customer events - #4094 by @NyanKiyoshi
- Merge "authorize" and "capture" operations - #4098 by @korycins, @NyanKiyoshi
- Separate the Django middlewares from the GraphQL API middlewares - #4102 by @NyanKiyoshi, #4186 by @cmiacz

### Dashboard 2.0

- Add navigation section - #4012 by @dominik-zeglen
- Add filtering on product list - #4193 by @dominik-zeglen
- Add filtering on orders list - #4237 by @dominik-zeglen
- Change input style and improve Storybook stories - #4115 by @dominik-zeglen
- Migrate deprecated fields in Dashboard 2.0 - #4121 by @benekex2
- Add multiple select checkbox - #4133, #4146 by @benekex2
- Rename menu items in Dashboard 2.0 - #4172 by @benekex2
- Category delete modal improvements - #4171 by @benekex2
- Close modals on click outside - #4236 - by @benekex2
- Use date localize hook in translations - #4202 by @dominik-zeglen
- Unify search API - #4200 by @dominik-zeglen
- Default default PAGINATE_BY - #4238 by @dominik-zeglen
- Create generic filtering interface - #4221 by @dominik-zeglen
- Add default state to rich text editor = #4281 by @dominik-zeglen
- Fix translation discard button - #4109 by @benekex2
- Fix draftail options and icons - #4132 by @benekex2
- Fix typos and messages in Dashboard 2.0 - #4168 by @benekex2
- Fix view all orders button - #4173 by @benekex2
- Fix visibility card view - #4198 by @benekex2
- Fix query refetch after selecting an object in list - #4272 by @dominik-zeglen
- Fix image selection in variants - #4270 by @benekex2
- Fix collection search - #4267 by @dominik-zeglen
- Fix quantity height in draft order edit - #4273 by @benekex2
- Fix checkbox clickable area size - #4280 by @dominik-zeglen
- Fix breaking object selection in menu section - #4282 by @dominik-zeglen
- Reset selected items when tab switch - #4268 by @benekex2

### Other notable changes

- Add support for Google Cloud Storage - #4127 by @chetabahana
- Adding a nonexistent variant to checkout no longer crashes - #4166 by @NyanKiyoshi
- Disable storage of Celery results - #4169 by @NyanKiyoshi
- Disable polling in Playground - #4188 by @maarcingebala
- Cleanup code for updated function names and unused argument - #4090 by @jxltom
- Users can now add multiple "Add to Cart" forms in a single page - #4165 by @NyanKiyoshi
- Fix incorrect argument in `get_client_token` in Braintree integration - #4182 by @maarcingebala
- Fix resolving attribute values when transforming them to HStore - #4161 by @maarcingebala
- Fix wrong calculation of subtotal in cart page - #4145 by @korycins
- Fix margin calculations when product/variant price is set to zero - #4170 by @MahmoudRizk
- Fix applying discounts in checkout's subtotal calculation in API - #4192 by @maarcingebala
- Fix GATEWAYS_ENUM to always contain all implemented payment gateways - #4108 by @koradon

## 2.6.0

### API

- Add unified filtering interface in resolvers - #3952, #4078 by @korycins
- Add mutations for bulk actions - #3935, #3954, #3967, #3969, #3970 by @akjanik
- Add mutation for reordering menu items - #3958 by @NyanKiyoshi
- Optimize queries for single nodes - #3968 @NyanKiyoshi
- Refactor error handling in mutations #3891 by @maarcingebala & @akjanik
- Specify mutation permissions through Meta classes - #3980 by @NyanKiyoshi
- Unify pricing access in products and variants - #3948 by @NyanKiyoshi
- Use only_fields instead of exclude_fields in type definitions - #3940 by @michaljelonek
- Prefetch collections when getting sales of a bunch of products - #3961 by @NyanKiyoshi
- Remove unnecessary dedents from GraphQL schema so new Playground can work - #4045 by @salwator
- Restrict resolving payment by ID - #4009 @NyanKiyoshi
- Require `checkoutId` for updating checkout's shipping and billing address - #4074 by @jxltom
- Handle errors in `TokenVerify` mutation - #3981 by @fowczarek
- Unify argument names in types and resolvers - #3942 by @NyanKiyoshi

### Core

- Use Black as the default code formatting tool - #3852 by @krzysztofwolski and @NyanKiyoshi
- Dropped Python 3.5 support - #4028 by @korycins
- Rename Cart to Checkout - #3963 by @michaljelonek
- Use data classes to exchange data with payment gateways - #4028 by @korycins
- Refactor order events - #4018 by @NyanKiyoshi

### Dashboard 2.0

- Add bulk actions - #3955 by @dominik-zeglen
- Add user avatar management - #4030 by @benekex2
- Add navigation drawer support on mobile devices - #3839 by @benekex2
- Fix rendering validation errors in product form - #4024 by @benekex2
- Move dialog windows to query string rather than router paths - #3953 by @dominik-zeglen
- Update order events types - #4089 by @jxltom
- Code cleanup by replacing render props with react hooks - #4010 by @dominik-zeglen

### Other notable changes

- Add setting to enable Django Debug Toolbar - #3983 by @koradon
- Use newest GraphQL Playground - #3971 by @salwator
- Ensure adding to quantities in the checkout is respecting the limits - #4005 by @NyanKiyoshi
- Fix country area choices - #4008 by @fowczarek
- Fix price_range_as_dict function - #3999 by @zodiacfireworks
- Fix the product listing not showing in the voucher when there were products selected - #4062 by @NyanKiyoshi
- Fix crash in Dashboard 1.0 when updating an order address's phone number - #4061 by @NyanKiyoshi
- Reduce the time of tests execution by using dummy password hasher - #4083 by @korycins
- Set up explicit **hash** function - #3979 by @akjanik
- Unit tests use none as media root - #3975 by @korycins
- Update file field styles with materializecss template filter - #3998 by @zodiacfireworks
- New translations:
  - Albanian
  - Colombian Spanish
  - Lithuanian

## 2.5.0

### API

- Add query to fetch draft orders - #3809 by @michaljelonek
- Add bulk delete mutations - #3838 by @michaljelonek
- Add `languageCode` enum to API - #3819 by @michaljelonek, #3854 by @jxltom
- Duplicate address instances in checkout mutations - #3866 by @pawelzar
- Restrict access to `orders` query for unauthorized users - #3861 by @pawelzar
- Support setting address as default in address mutations - #3787 by @jxltom
- Fix phone number validation in GraphQL when country prefix not given - #3905 by @patrys
- Report pretty stack traces in DEBUG mode - #3918 by @patrys

### Core

- Drop support for Django 2.1 and Django 1.11 (previous LTS) - #3929 by @patrys
- Fulfillment of digital products - #3868 by @korycins
- Introduce avatars for staff accounts - #3878 by @pawelzar
- Refactor the account avatars path from a relative to absolute - #3938 by @NyanKiyoshi

### Dashboard 2.0

- Add translations section - #3884 by @dominik-zeglen
- Add light/dark theme - #3856 by @dominik-zeglen
- Add customer's address book view - #3826 by @dominik-zeglen
- Add "Add variant" button on the variant details page = #3914 by @dominik-zeglen
- Add back arrows in "Configure" subsections - #3917 by @dominik-zeglen
- Display avatars in staff views - #3922 by @dominik-zeglen
- Prevent user from changing his own status and permissions - #3922 by @dominik-zeglen
- Fix crashing product create view - #3837, #3910 by @dominik-zeglen
- Fix layout in staff members details page - #3857 by @dominik-zeglen
- Fix unfocusing rich text editor - #3902 by @dominik-zeglen
- Improve accessibility - #3856 by @dominik-zeglen

### Other notable changes

- Improve user and staff management in dashboard 1.0 - #3781 by @jxltom
- Fix default product tax rate in Dashboard 1.0 - #3880 by @pawelzar
- Fix logo in docs - #3928 by @michaljelonek
- Fix name of logo file - #3867 by @jxltom
- Fix variants for juices in example data - #3926 by @michaljelonek
- Fix alignment of the cart dropdown on new bootstrap version - #3937 by @NyanKiyoshi
- Refactor the account avatars path from a relative to absolute - #3938 by @NyanKiyoshi
- New translations:
  - Armenian
  - Portuguese
  - Swahili
  - Thai

## 2.4.0

### API

- Add model translations support in GraphQL API - #3789 by @michaljelonek
- Add mutations to manage addresses for authenticated customers - #3772 by @Kwaidan00, @maarcingebala
- Add mutation to apply vouchers in checkout - #3739 by @Kwaidan00
- Add thumbnail field to `OrderLine` type - #3737 by @michaljelonek
- Add a query to fetch order by token - #3740 by @michaljelonek
- Add city choices and city area type to address validator API - #3788 by @jxltom
- Fix access to unpublished objects in API - #3724 by @Kwaidan00
- Fix bug where errors are not returned when creating fulfillment with a non-existent order line - #3777 by @jxltom
- Fix `productCreate` mutation when no product type was provided - #3804 by @michaljelonek
- Enable database search in products query - #3736 by @michaljelonek
- Use authenticated user's email as default email in creating checkout - #3726 by @jxltom
- Generate voucher code if it wasn't provided in mutation - #3717 by @Kwaidan00
- Improve limitation of vouchers by country - #3707 by @michaljelonek
- Only include canceled fulfillments for staff in fulfillment API - #3778 by @jxltom
- Support setting address as when creating customer address #3782 by @jxltom
- Fix generating slug from title - #3816 by @maarcingebala
- Add `variant` field to `OrderLine` type - #3820 by @maarcingebala

### Core

- Add JSON fields to store rich-text content - #3756 by @michaljelonek
- Add function to recalculate total order weight - #3755 by @Kwaidan00, @maarcingebala
- Unify cart creation logic in API and Django views - #3761, #3790 by @maarcingebala
- Unify payment creation logic in API and Django views - #3715 by @maarcingebala
- Support partially charged and refunded payments - #3735 by @jxltom
- Support partial fulfillment of ordered items - #3754 by @jxltom
- Fix applying discounts when a sale has no end date - #3595 by @cprinos

### Dashboard 2.0

- Add "Discounts" section - #3654 by @dominik-zeglen
- Add "Pages" section; introduce Draftail WYSIWYG editor - #3751 by @dominik-zeglen
- Add "Shipping Methods" section - #3770 by @dominik-zeglen
- Add support for date and datetime components - #3708 by @dominik-zeglen
- Restyle app layout - #3811 by @dominik-zeglen

### Other notable changes

- Unify model field names related to models' public access - `publication_date` and `is_published` - #3706 by @michaljelonek
- Improve filter orders by payment status - #3749 @jxltom
- Refactor translations in emails - #3701 by @Kwaidan00
- Use exact image versions in docker-compose - #3742 by @ashishnitinpatil
- Sort order payment and history in descending order - #3747 by @jxltom
- Disable style-loader in dev mode - #3720 by @jxltom
- Add ordering to shipping method - #3806 by @michaljelonek
- Add missing type definition for dashboard 2.0 - #3776 by @jxltom
- Add header and footer for checkout success pages #3752 by @jxltom
- Add instructions for using local assets in Docker - #3723 by @michaljelonek
- Update S3 deployment documentation to include CORS configuration note - #3743 by @NyanKiyoshi
- Fix missing migrations for is_published field of product and page model - #3757 by @jxltom
- Fix problem with l10n in Braintree payment gateway template - #3691 by @Kwaidan00
- Fix bug where payment is not filtered from active ones when creating payment - #3732 by @jxltom
- Fix incorrect cart badge location - #3786 by @jxltom
- Fix storefront styles after bootstrap is updated to 4.3.1 - #3753 by @jxltom
- Fix logo size in different browser and devices with different sizes - #3722 by @jxltom
- Rename dumpdata file `db.json` to `populatedb_data.json` - #3810 by @maarcingebala
- Prefetch collections for product availability - #3813 by @michaljelonek
- Bump django-graphql-jwt - #3814 by @michaljelonek
- Fix generating slug from title - #3816 by @maarcingebala
- New translations:
  - Estonian
  - Indonesian

## 2.3.1

- Fix access to private variant fields in API - #3773 by maarcingebala
- Limit access of quantity and allocated quantity to staff in GraphQL API #3780 by @jxltom

## 2.3.0

### API

- Return user's last checkout in the `User` type - #3578 by @fowczarek
- Automatically assign checkout to the logged in user - #3587 by @fowczarek
- Expose `chargeTaxesOnShipping` field in the `Shop` type - #3603 by @fowczarek
- Expose list of enabled payment gateways - #3639 by @fowczarek
- Validate uploaded files in a unified way - #3633 by @fowczarek
- Add mutation to trigger fetching tax rates - #3622 by @fowczarek
- Use USERNAME_FIELD instead of hard-code email field when resolving user - #3577 by @jxltom
- Require variant and quantity fields in `CheckoutLineInput` type - #3592 by @jxltom
- Preserve order of nodes in `get_nodes_or_error` function - #3632 by @jxltom
- Add list mutations for `Voucher` and `Sale` models - #3669 by @michaljelonek
- Use proper type for countries in `Voucher` type - #3664 by @michaljelonek
- Require email in when creating checkout in API - #3667 by @michaljelonek
- Unify returning errors in the `tokenCreate` mutation - #3666 by @michaljelonek
- Use `Date` field in Sale/Voucher inputs - #3672 by @michaljelonek
- Refactor checkout mutations - #3610 by @fowczarek
- Refactor `clean_instance`, so it does not returns errors anymore - #3597 by @akjanik
- Handle GraphqQL syntax errors - #3576 by @jxltom

### Core

- Refactor payments architecture - #3519 by @michaljelonek
- Improve Docker and `docker-compose` configuration - #3657 by @michaljelonek
- Allow setting payment status manually for dummy gateway in Storefront 1.0 - #3648 by @jxltom
- Infer default transaction kind from operation type - #3646 by @jxltom
- Get correct payment status for order without any payments - #3605 by @jxltom
- Add default ordering by `id` for `CartLine` model - #3593 by @jxltom
- Fix "set password" email sent to customer created in the dashboard - #3688 by @Kwaidan00

### Dashboard 2.0

- ️Add taxes section - #3622 by @dominik-zeglen
- Add drag'n'drop image upload - #3611 by @dominik-zeglen
- Unify grid handling - #3520 by @dominik-zeglen
- Add component generator - #3670 by @dominik-zeglen
- Throw Typescript errors while snapshotting - #3611 by @dominik-zeglen
- Simplify mutation's error checking - #3589 by @dominik-zeglen
- Fix order cancelling - #3624 by @dominik-zeglen
- Fix logo placement - #3602 by @dominik-zeglen

### Other notable changes

- Register Celery task for updating exchange rates - #3599 by @jxltom
- Fix handling different attributes with the same slug - #3626 by @jxltom
- Add missing migrations for tax rate choices - #3629 by @jxltom
- Fix `TypeError` on calling `get_client_token` - #3660 by @michaljelonek
- Make shipping required as default when creating product types - #3655 by @jxltom
- Display payment status on customer's account page in Storefront 1.0 - #3637 by @jxltom
- Make order fields sequence in Dashboard 1.0 same as in Dashboard 2.0 - #3606 by @jxltom
- Fix returning products for homepage for the currently viewing user - #3598 by @jxltom
- Allow filtering payments by status in Dashboard 1.0 - #3608 by @jxltom
- Fix typo in the definition of order status - #3649 by @jxltom
- Add margin for order notes section - #3650 by @jxltom
- Fix logo position - #3609, #3616 by @jxltom
- Storefront visual improvements - #3696 by @piotrgrundas
- Fix product list price filter - #3697 by @Kwaidan00
- Redirect to success page after successful payment - #3693 by @Kwaidan00

## 2.2.0

### API

- Use `PermissionEnum` as input parameter type for `permissions` field - #3434 by @maarcingebala
- Add "authorize" and "charge" mutations for payments - #3426 by @jxltom
- Add alt text to product thumbnails and background images of collections and categories - #3429 by @fowczarek
- Fix passing decimal arguments = #3457 by @fowczarek
- Allow sorting products by the update date - #3470 by @jxltom
- Validate and clear the shipping method in draft order mutations - #3472 by @fowczarek
- Change tax rate field to choice field - #3478 by @fowczarek
- Allow filtering attributes by collections - #3508 by @maarcingebala
- Resolve to `None` when empty object ID was passed as mutation argument - #3497 by @maarcingebala
- Change `errors` field type from [Error] to [Error!] - #3489 by @fowczarek
- Support creating default variant for product types that don't use multiple variants - #3505 by @fowczarek
- Validate SKU when creating a default variant - #3555 by @fowczarek
- Extract enums to separate files - #3523 by @maarcingebala

### Core

- Add Stripe payment gateway - #3408 by @jxltom
- Add `first_name` and `last_name` fields to the `User` model - #3101 by @fowczarek
- Improve several payment validations - #3418 by @jxltom
- Optimize payments related database queries - #3455 by @jxltom
- Add publication date to collections - #3369 by @k-brk
- Fix hard-coded site name in order PDFs - #3526 by @NyanKiyoshi
- Update favicons to the new style - #3483 by @dominik-zeglen
- Fix migrations for default currency - #3235 by @bykof
- Remove Elasticsearch from `docker-compose.yml` - #3482 by @maarcingebala
- Resort imports in tests - #3471 by @jxltom
- Fix the no shipping orders payment crash on Stripe - #3550 by @NyanKiyoshi
- Bump backend dependencies - #3557 by @maarcingebala. This PR removes security issue CVE-2019-3498 which was present in Django 2.1.4. Saleor however wasn't vulnerable to this issue as it doesn't use the affected `django.views.defaults.page_not_found()` view.
- Generate random data using the default currency - #3512 by @stephenmoloney
- New translations:
  - Catalan
  - Serbian

### Dashboard 2.0

- Restyle product selection dialogs - #3499 by @dominik-zeglen, @maarcingebala
- Fix minor visual bugs in Dashboard 2.0 - #3433 by @dominik-zeglen
- Display warning if order draft has missing data - #3431 by @dominik-zeglen
- Add description field to collections - #3435 by @dominik-zeglen
- Add query batching - #3443 by @dominik-zeglen
- Use autocomplete fields in country selection - #3443 by @dominik-zeglen
- Add alt text to categories and collections - #3461 by @dominik-zeglen
- Use first and last name of a customer or staff member in UI - #3247 by @Bonifacy1, @dominik-zeglen
- Show error page if an object was not found - #3463 by @dominik-zeglen
- Fix simple product's inventory data saving bug - #3474 by @dominik-zeglen
- Replace `thumbnailUrl` with `thumbnail { url }` - #3484 by @dominik-zeglen
- Change "Feature on Homepage" switch behavior - #3481 by @dominik-zeglen
- Expand payment section in order view - #3502 by @dominik-zeglen
- Change TypeScript loader to speed up the build process - #3545 by @patrys

### Bugfixes

- Do not show `Pay For Order` if order is partly paid since partial payment is not supported - #3398 by @jxltom
- Fix attribute filters in the products category view - #3535 by @fowczarek
- Fix storybook dependencies conflict - #3544 by @dominik-zeglen

## 2.1.0

### API

- Change selected connection fields to lists - #3307 by @fowczarek
- Require pagination in connections - #3352 by @maarcingebala
- Replace Graphene view with a custom one - #3263 by @patrys
- Change `sortBy` parameter to use enum type - #3345 by @fowczarek
- Add `me` query to fetch data of a logged-in user - #3202, #3316 by @fowczarek
- Add `canFinalize` field to the Order type - #3356 by @fowczarek
- Extract resolvers and mutations to separate files - #3248 by @fowczarek
- Add VAT tax rates field to country - #3392 by @michaljelonek
- Allow creating orders without users - #3396 by @fowczarek

### Core

- Add Razorpay payment gatway - #3205 by @NyanKiyoshi
- Use standard tax rate as a default tax rate value - #3340 by @fowczarek
- Add description field to the Collection model - #3275 by @fowczarek
- Enforce the POST method on VAT rates fetching - #3337 by @NyanKiyoshi
- Generate thumbnails for category/collection background images - #3270 by @NyanKiyoshi
- Add warm-up support in product image creation mutation - #3276 by @NyanKiyoshi
- Fix error in the `populatedb` script when running it not from the project root - #3272 by @NyanKiyoshi
- Make Webpack rebuilds fast - #3290 by @patrys
- Skip installing Chromium to make deployment faster - #3227 by @jxltom
- Add default test runner - #3258 by @jxltom
- Add Transifex client to Pipfile - #3321 by @jxltom
- Remove additional pytest arguments in tox - #3338 by @jxltom
- Remove test warnings - #3339 by @jxltom
- Remove runtime warning when product has discount - #3310 by @jxltom
- Remove `django-graphene-jwt` warnings - #3228 by @jxltom
- Disable deprecated warnings - #3229 by @jxltom
- Add `AWS_S3_ENDPOINT_URL` setting to support DigitalOcean spaces. - #3281 by @hairychris
- Add `.gitattributes` file to hide diffs for generated files on Github - #3055 by @NyanKiyoshi
- Add database sequence reset to `populatedb` - #3406 by @michaljelonek
- Get authorized amount from succeeded auth transactions - #3417 by @jxltom
- Resort imports by `isort` - #3412 by @jxltom

### Dashboard 2.0

- Add confirmation modal when leaving view with unsaved changes - #3375 by @dominik-zeglen
- Add dialog loading and error states - #3359 by @dominik-zeglen
- Split paths and urls - #3350 by @dominik-zeglen
- Derive state from props in forms - #3360 by @dominik-zeglen
- Apply debounce to autocomplete fields - #3351 by @dominik-zeglen
- Use Apollo signatures - #3353 by @dominik-zeglen
- Add order note field in the order details view - #3346 by @dominik-zeglen
- Add app-wide progress bar - #3312 by @dominik-zeglen
- Ensure that all queries are built on top of TypedQuery - #3309 by @dominik-zeglen
- Close modal windows automatically - #3296 by @dominik-zeglen
- Move URLs to separate files - #3295 by @dominik-zeglen
- Add basic filters for products and orders list - #3237 by @Bonifacy1
- Fetch default currency from API - #3280 by @dominik-zeglen
- Add `displayName` property to components - #3238 by @Bonifacy1
- Add window titles - #3279 by @dominik-zeglen
- Add paginator component - #3265 by @dominik-zeglen
- Update Material UI to 3.6 - #3387 by @patrys
- Upgrade React, Apollo, Webpack and Babel - #3393 by @patrys
- Add pagination for required connections - #3411 by @dominik-zeglen

### Bugfixes

- Fix language codes - #3311 by @jxltom
- Fix resolving empty attributes list - #3293 by @maarcingebala
- Fix range filters not being applied - #3385 by @michaljelonek
- Remove timeout for updating image height - #3344 by @jxltom
- Return error if checkout was not found - #3289 by @maarcingebala
- Solve an auto-resize conflict between Materialize and medium-editor - #3367 by @adonig
- Fix calls to `ngettext_lazy` - #3380 by @patrys
- Filter preauthorized order from succeeded transactions - #3399 by @jxltom
- Fix incorrect country code in fixtures - #3349 by @bingimar
- Fix updating background image of a collection - #3362 by @fowczarek & @dominik-zeglen

### Docs

- Document settings related to generating thumbnails on demand - #3329 by @NyanKiyoshi
- Improve documentation for Heroku deployment - #3170 by @raybesiga
- Update documentation on Docker deployment - #3326 by @jxltom
- Document payment gateway configuration - #3376 by @NyanKiyoshi

## 2.0.0

### API

- Add mutation to delete a customer; add `isActive` field in `customerUpdate` mutation - #3177 by @maarcingebala
- Add mutations to manage authorization keys - #3082 by @maarcingebala
- Add queries for dashboard homepage - #3146 by @maarcingebala
- Allows user to unset homepage collection - #3140 by @oldPadavan
- Use enums as permission codes - #3095 by @the-bionic
- Return absolute image URLs - #3182 by @maarcingebala
- Add `backgroundImage` field to `CategoryInput` - #3153 by @oldPadavan
- Add `dateJoined` and `lastLogin` fields in `User` type - #3169 by @maarcingebala
- Separate `parent` input field from `CategoryInput` - #3150 by @akjanik
- Remove duplicated field in Order type - #3180 by @maarcingebala
- Handle empty `backgroundImage` field in API - #3159 by @maarcingebala
- Generate name-based slug in collection mutations - #3145 by @akjanik
- Remove products field from `collectionUpdate` mutation - #3141 by @oldPadavan
- Change `items` field in `Menu` type from connection to list - #3032 by @oldPadavan
- Make `Meta.description` required in `BaseMutation` - #3034 by @oldPadavan
- Apply `textwrap.dedent` to GraphQL descriptions - #3167 by @fowczarek

### Dashboard 2.0

- Add collection management - #3135 by @dominik-zeglen
- Add customer management - #3176 by @dominik-zeglen
- Add homepage view - #3155, #3178 by @Bonifacy1 and @dominik-zeglen
- Add product type management - #3052 by @dominik-zeglen
- Add site settings management - #3071 by @dominik-zeglen
- Escape node IDs in URLs - #3115 by @dominik-zeglen
- Restyle categories section - #3072 by @Bonifacy1

### Other

- Change relation between `ProductType` and `Attribute` models - #3097 by @maarcingebala
- Remove `quantity-allocated` generation in `populatedb` script - #3084 by @MartinSeibert
- Handle `Money` serialization - #3131 by @Pacu2
- Do not collect unnecessary static files - #3050 by @jxltom
- Remove host mounted volume in `docker-compose` - #3091 by @tiangolo
- Remove custom services names in `docker-compose` - #3092 by @tiangolo
- Replace COUNTRIES with countries.countries - #3079 by @neeraj1909
- Installing dev packages in docker since tests are needed - #3078 by @jxltom
- Remove comparing string in address-form-panel template - #3074 by @tomcio1205
- Move updating variant names to a Celery task - #3189 by @fowczarek

### Bugfixes

- Fix typo in `clean_input` method - #3100 by @the-bionic
- Fix typo in `ShippingMethod` model - #3099 by @the-bionic
- Remove duplicated variable declaration - #3094 by @the-bionic

### Docs

- Add createdb note to getting started for Windows - #3106 by @ajostergaard
- Update docs on pipenv - #3045 by @jxltom<|MERGE_RESOLUTION|>--- conflicted
+++ resolved
@@ -22,12 +22,9 @@
 - Add minimal quantity of products for voucher - #4427 by @fowczarek
 - New translations:
   - Icelandic
-<<<<<<< HEAD
-- Add company address configuration - #4432 by @benekex2
-=======
 - Add ability to store used payment sources in gateways, first implemented in Braintree - #4195 by @salwator
 - Fix various bugs across product section - #4429 by @dominik-zeglen
->>>>>>> 50e71ad3
+- Add company address configuration - #4432 by @benekex2
 
 ## 2.7.0
 
