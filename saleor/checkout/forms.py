--- conflicted
+++ resolved
@@ -26,45 +26,6 @@
             email.initial = user.email
 
 
-<<<<<<< HEAD
-class DeliveryField(forms.ChoiceField):
-
-    def __init__(self, methods, *args, **kwargs):
-        self.methods = list(methods)
-        choices = [(index, smart_text(method)) for index, method in
-                   enumerate(self.methods)]
-
-        for index, method in enumerate(self.methods):
-            if isinstance(kwargs['initial'], type(method)):
-                kwargs['initial'] = index
-
-        if len(choices) == 1:
-            kwargs['initial'] = choices[0][0]
-            kwargs['widget'] = forms.HiddenInput()
-        super(DeliveryField, self).__init__(choices, *args, **kwargs)
-
-    def to_python(self, value):
-        if value in validators.EMPTY_VALUES:
-            return None
-        try:
-            return self.methods[int(value)]
-        except (IndexError, ValueError):
-            raise ValidationError(
-                self.error_messages['invalid_choice'] % {'value': value})
-
-    def valid_value(self, value):
-        return value in self.methods
-
-
-class DeliveryForm(forms.Form):
-
-    def __init__(self, delivery_methods, current_delivery_method=None,
-                 *args, **kwargs):
-        super(DeliveryForm, self).__init__(*args, **kwargs)
-        self.fields['method'] = DeliveryField(delivery_methods,
-                                              label=_('Shipping method'),
-                                              initial=current_delivery_method)
-=======
 class DeliveryForm(forms.Form):
 
     method = forms.ChoiceField(label=_('Shipping method'))
@@ -76,7 +37,6 @@
         if len(delivery_choices) == 1:
             method_field.initial = delivery_choices[0][1]
             method_field.widget = forms.HiddenInput()
->>>>>>> 1cdefd6e
 
 
 class AnonymousEmailForm(forms.Form):
