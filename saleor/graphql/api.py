import graphene
from graphene import relay
from graphene_django.debug import DjangoDebug

<<<<<<< HEAD
from ..product.models import (
    AttributeChoiceValue, Category, Product, ProductAttribute, ProductImage,
    ProductVariant)
from ..product.templatetags.product_images import product_first_image
from ..product.utils import get_availability, products_visible_to_user
from .fields import DistinctConnectionField
from .scalars import AttributesFilterScalar
from .utils import CategoryAncestorsCache, DjangoPkInterface

CONTEXT_CACHE_NAME = '__cache__'
CACHE_ANCESTORS = 'ancestors'


def get_ancestors_from_cache(category, context):
    cache = getattr(context, CONTEXT_CACHE_NAME, None)
    if cache and CACHE_ANCESTORS in cache:
        return cache[CACHE_ANCESTORS].get(category)
    else:
        return category.get_ancestors()


class ProductAvailabilityType(graphene.ObjectType):
    available = graphene.Boolean()
    discount = graphene.Field(lambda: PriceType)
    discount_local_currency = graphene.Field(lambda: PriceType)
    price_range = graphene.Field(lambda: PriceRangeType)
    price_range_undiscounted = graphene.Field(lambda: PriceRangeType)
    price_range_local_currency = graphene.Field(lambda: PriceRangeType)


class ProductType(DjangoObjectType):
    url = graphene.String()
    thumbnail_url = graphene.String(
        size=graphene.Argument(
            graphene.String,
            description="The size of a thumbnail, for example 255x255"))
    images = graphene.List(lambda: ProductImageType)
    variants = graphene.List(lambda: ProductVariantType)
    availability = graphene.Field(lambda: ProductAvailabilityType)
    price = graphene.Field(lambda: PriceType)

    class Meta:
        model = Product
        interfaces = (relay.Node, DjangoPkInterface)

    def resolve_thumbnail_url(self, info, **args):
        size = args.get('size')
        if not size:
            size = '255x255'
        return product_first_image(self, size)

    def resolve_images(self, info):
        return self.images.all()

    def resolve_variants(self, info):
        return self.variants.all()

    def resolve_url(self, info):
        return self.get_absolute_url()

    def resolve_availability(self, info):
        context = info.context
        a = get_availability(self, context.discounts, context.currency)
        return ProductAvailabilityType(**a._asdict())


class CategoryType(DjangoObjectType):
    products = DistinctConnectionField(
        ProductType,
        attributes=graphene.Argument(
            graphene.List(AttributesFilterScalar),
            description="""A list of attribute:value pairs to filter
                the products by"""),
        order_by=graphene.Argument(
            graphene.String,
            description="""A name of field to sort the products by. The negative
                sign in front of name implies descending order."""),
        price_lte=graphene.Argument(
            graphene.Float, description="""Get the products with price lower
                than or equal to the given value"""),
        price_gte=graphene.Argument(
            graphene.Float, description="""Get the products with price greater
                than or equal to the given value"""))
    products_count = graphene.Int()
    url = graphene.String()
    ancestors = graphene.List(lambda: CategoryType)
    children = graphene.List(lambda: CategoryType)
    siblings = graphene.List(lambda: CategoryType)

    class Meta:
        model = Category
        interfaces = (relay.Node, DjangoPkInterface)

    def resolve_ancestors(self, info):
        return get_ancestors_from_cache(self, info.context)

    def resolve_children(self, info):
        return self.children.all()

    def resolve_siblings(self, info):
        return self.get_siblings()

    def resolve_products_count(self, info):
        return self.products.count()

    def resolve_url(self, info):
        ancestors = get_ancestors_from_cache(self, info.context)
        return self.get_absolute_url(ancestors)

    def resolve_products(self, info, **args):
        context = info.context
        qs = products_visible_to_user(context.user)
        qs = qs.prefetch_related('images', 'categories', 'variants__stock')
        qs = qs.filter(categories=self)

        attributes_filter, order_by, price_lte, price_gte = map(
            args.get, ['attributes', 'order_by', 'price_lte', 'price_gte'])

        if attributes_filter:
            attributes = ProductAttribute.objects.prefetch_related('values')
            attributes_map = {attribute.slug: attribute.pk
                              for attribute in attributes}
            values_map = {attr.slug: {value.slug: value.pk
                                      for value in attr.values.all()}
                          for attr in attributes}
            queries = {}
            # Convert attribute:value pairs into a dictionary where
            # attributes are keys and values are grouped in lists
            for attr_name, val_slug in attributes_filter:
                try:
                    attr_pk = attributes_map[attr_name]
                except KeyError:
                    attr_pk = None
                else:
                    try:
                        attr_val_pk = values_map[attr_name][val_slug]
                    except KeyError:
                        attr_val_pk = None
                    else:
                        if attr_val_pk is not None and attr_pk not in queries:
                            queries[attr_pk] = [attr_val_pk]
                        else:
                            queries[attr_pk].append(attr_val_pk)
            if queries:
                # Combine filters of the same attribute with OR operator
                # and then combine full query with AND operator.
                combine_and = [functools.reduce(operator.or_, [
                    Q(**{'variants__attributes__%s' % key: v}) |
                    Q(**{'attributes__%s' % key: v})
                    for v in values]) for key, values in queries.items()]
                query = functools.reduce(operator.and_, combine_and)
                qs = qs.filter(query).distinct()

        if order_by:
            qs = qs.order_by(order_by)

        def filter_by_price(queryset, value, operator):
            return [
                obj for obj in queryset
                if operator(
                    get_availability(obj, context.discounts)
                    .price_range.min_price.gross, value)
            ]

        if price_lte:
            qs = filter_by_price(qs, price_lte, operator.le)

        if price_gte:
            qs = filter_by_price(qs, price_gte, operator.ge)
        return qs


class ProductVariantType(DjangoObjectType):
    stock_quantity = graphene.Int()
    price_override = graphene.Field(lambda: PriceType)

    class Meta:
        model = ProductVariant
        interfaces = (relay.Node, DjangoPkInterface)

    def resolve_stock_quantity(self, info):
        return self.get_stock_quantity()


class ProductImageType(DjangoObjectType):
    url = graphene.String(size=graphene.String())

    class Meta:
        model = ProductImage
        interfaces = (relay.Node, DjangoPkInterface)

    def resolve_url(self, info, **args):
        size = args.get('size')
        if size:
            return self.image.crop[size].url
        return self.image.url


class ProductAttributeValue(DjangoObjectType):
    class Meta:
        model = AttributeChoiceValue
        interfaces = (relay.Node, DjangoPkInterface)


class ProductAttributeType(DjangoObjectType):
    values = graphene.List(lambda: ProductAttributeValue)

    class Meta:
        model = ProductAttribute
        interfaces = (relay.Node, DjangoPkInterface)

    def resolve_values(self, info):
        return self.values.all()


class PriceType(graphene.ObjectType):
    currency = graphene.String()
    gross = graphene.Float()
    gross_localized = graphene.String()
    net = graphene.Float()
    net_localized = graphene.String()

    def resolve_gross_localized(self, info):
        return prices_i18n.gross(self)

    def resolve_net_localized(self, info):
        return prices_i18n.net(self)


class PriceRangeType(graphene.ObjectType):
    max_price = graphene.Field(lambda: PriceType)
    min_price = graphene.Field(lambda: PriceType)
=======
from .product.types import (
    CategoryType, ProductAttributeType, resolve_attributes, resolve_category)
>>>>>>> c1c5b93b


class Query(graphene.ObjectType):
    attributes = graphene.List(
        ProductAttributeType,
        category_pk=graphene.Argument(graphene.Int, required=False))
    category = graphene.Field(
        CategoryType,
        pk=graphene.Argument(graphene.Int, required=True))
    node = relay.Node.Field()
    root = graphene.Field(lambda: Query)
    debug = graphene.Field(DjangoDebug, name='_debug')

    def resolve_category(self, info, **args):
        pk = args.get('pk')
        return resolve_category(pk, info)

    def resolve_attributes(self, info, **args):
        category_pk = args.get('category_pk')
        return resolve_attributes(category_pk)

    def resolve_root(self, info):
        # Re-expose the root query object. Workaround for the issue in Relay:
        # https://github.com/facebook/relay/issues/112
        return Query()


schema = graphene.Schema(Query)<|MERGE_RESOLUTION|>--- conflicted
+++ resolved
@@ -2,243 +2,8 @@
 from graphene import relay
 from graphene_django.debug import DjangoDebug
 
-<<<<<<< HEAD
-from ..product.models import (
-    AttributeChoiceValue, Category, Product, ProductAttribute, ProductImage,
-    ProductVariant)
-from ..product.templatetags.product_images import product_first_image
-from ..product.utils import get_availability, products_visible_to_user
-from .fields import DistinctConnectionField
-from .scalars import AttributesFilterScalar
-from .utils import CategoryAncestorsCache, DjangoPkInterface
-
-CONTEXT_CACHE_NAME = '__cache__'
-CACHE_ANCESTORS = 'ancestors'
-
-
-def get_ancestors_from_cache(category, context):
-    cache = getattr(context, CONTEXT_CACHE_NAME, None)
-    if cache and CACHE_ANCESTORS in cache:
-        return cache[CACHE_ANCESTORS].get(category)
-    else:
-        return category.get_ancestors()
-
-
-class ProductAvailabilityType(graphene.ObjectType):
-    available = graphene.Boolean()
-    discount = graphene.Field(lambda: PriceType)
-    discount_local_currency = graphene.Field(lambda: PriceType)
-    price_range = graphene.Field(lambda: PriceRangeType)
-    price_range_undiscounted = graphene.Field(lambda: PriceRangeType)
-    price_range_local_currency = graphene.Field(lambda: PriceRangeType)
-
-
-class ProductType(DjangoObjectType):
-    url = graphene.String()
-    thumbnail_url = graphene.String(
-        size=graphene.Argument(
-            graphene.String,
-            description="The size of a thumbnail, for example 255x255"))
-    images = graphene.List(lambda: ProductImageType)
-    variants = graphene.List(lambda: ProductVariantType)
-    availability = graphene.Field(lambda: ProductAvailabilityType)
-    price = graphene.Field(lambda: PriceType)
-
-    class Meta:
-        model = Product
-        interfaces = (relay.Node, DjangoPkInterface)
-
-    def resolve_thumbnail_url(self, info, **args):
-        size = args.get('size')
-        if not size:
-            size = '255x255'
-        return product_first_image(self, size)
-
-    def resolve_images(self, info):
-        return self.images.all()
-
-    def resolve_variants(self, info):
-        return self.variants.all()
-
-    def resolve_url(self, info):
-        return self.get_absolute_url()
-
-    def resolve_availability(self, info):
-        context = info.context
-        a = get_availability(self, context.discounts, context.currency)
-        return ProductAvailabilityType(**a._asdict())
-
-
-class CategoryType(DjangoObjectType):
-    products = DistinctConnectionField(
-        ProductType,
-        attributes=graphene.Argument(
-            graphene.List(AttributesFilterScalar),
-            description="""A list of attribute:value pairs to filter
-                the products by"""),
-        order_by=graphene.Argument(
-            graphene.String,
-            description="""A name of field to sort the products by. The negative
-                sign in front of name implies descending order."""),
-        price_lte=graphene.Argument(
-            graphene.Float, description="""Get the products with price lower
-                than or equal to the given value"""),
-        price_gte=graphene.Argument(
-            graphene.Float, description="""Get the products with price greater
-                than or equal to the given value"""))
-    products_count = graphene.Int()
-    url = graphene.String()
-    ancestors = graphene.List(lambda: CategoryType)
-    children = graphene.List(lambda: CategoryType)
-    siblings = graphene.List(lambda: CategoryType)
-
-    class Meta:
-        model = Category
-        interfaces = (relay.Node, DjangoPkInterface)
-
-    def resolve_ancestors(self, info):
-        return get_ancestors_from_cache(self, info.context)
-
-    def resolve_children(self, info):
-        return self.children.all()
-
-    def resolve_siblings(self, info):
-        return self.get_siblings()
-
-    def resolve_products_count(self, info):
-        return self.products.count()
-
-    def resolve_url(self, info):
-        ancestors = get_ancestors_from_cache(self, info.context)
-        return self.get_absolute_url(ancestors)
-
-    def resolve_products(self, info, **args):
-        context = info.context
-        qs = products_visible_to_user(context.user)
-        qs = qs.prefetch_related('images', 'categories', 'variants__stock')
-        qs = qs.filter(categories=self)
-
-        attributes_filter, order_by, price_lte, price_gte = map(
-            args.get, ['attributes', 'order_by', 'price_lte', 'price_gte'])
-
-        if attributes_filter:
-            attributes = ProductAttribute.objects.prefetch_related('values')
-            attributes_map = {attribute.slug: attribute.pk
-                              for attribute in attributes}
-            values_map = {attr.slug: {value.slug: value.pk
-                                      for value in attr.values.all()}
-                          for attr in attributes}
-            queries = {}
-            # Convert attribute:value pairs into a dictionary where
-            # attributes are keys and values are grouped in lists
-            for attr_name, val_slug in attributes_filter:
-                try:
-                    attr_pk = attributes_map[attr_name]
-                except KeyError:
-                    attr_pk = None
-                else:
-                    try:
-                        attr_val_pk = values_map[attr_name][val_slug]
-                    except KeyError:
-                        attr_val_pk = None
-                    else:
-                        if attr_val_pk is not None and attr_pk not in queries:
-                            queries[attr_pk] = [attr_val_pk]
-                        else:
-                            queries[attr_pk].append(attr_val_pk)
-            if queries:
-                # Combine filters of the same attribute with OR operator
-                # and then combine full query with AND operator.
-                combine_and = [functools.reduce(operator.or_, [
-                    Q(**{'variants__attributes__%s' % key: v}) |
-                    Q(**{'attributes__%s' % key: v})
-                    for v in values]) for key, values in queries.items()]
-                query = functools.reduce(operator.and_, combine_and)
-                qs = qs.filter(query).distinct()
-
-        if order_by:
-            qs = qs.order_by(order_by)
-
-        def filter_by_price(queryset, value, operator):
-            return [
-                obj for obj in queryset
-                if operator(
-                    get_availability(obj, context.discounts)
-                    .price_range.min_price.gross, value)
-            ]
-
-        if price_lte:
-            qs = filter_by_price(qs, price_lte, operator.le)
-
-        if price_gte:
-            qs = filter_by_price(qs, price_gte, operator.ge)
-        return qs
-
-
-class ProductVariantType(DjangoObjectType):
-    stock_quantity = graphene.Int()
-    price_override = graphene.Field(lambda: PriceType)
-
-    class Meta:
-        model = ProductVariant
-        interfaces = (relay.Node, DjangoPkInterface)
-
-    def resolve_stock_quantity(self, info):
-        return self.get_stock_quantity()
-
-
-class ProductImageType(DjangoObjectType):
-    url = graphene.String(size=graphene.String())
-
-    class Meta:
-        model = ProductImage
-        interfaces = (relay.Node, DjangoPkInterface)
-
-    def resolve_url(self, info, **args):
-        size = args.get('size')
-        if size:
-            return self.image.crop[size].url
-        return self.image.url
-
-
-class ProductAttributeValue(DjangoObjectType):
-    class Meta:
-        model = AttributeChoiceValue
-        interfaces = (relay.Node, DjangoPkInterface)
-
-
-class ProductAttributeType(DjangoObjectType):
-    values = graphene.List(lambda: ProductAttributeValue)
-
-    class Meta:
-        model = ProductAttribute
-        interfaces = (relay.Node, DjangoPkInterface)
-
-    def resolve_values(self, info):
-        return self.values.all()
-
-
-class PriceType(graphene.ObjectType):
-    currency = graphene.String()
-    gross = graphene.Float()
-    gross_localized = graphene.String()
-    net = graphene.Float()
-    net_localized = graphene.String()
-
-    def resolve_gross_localized(self, info):
-        return prices_i18n.gross(self)
-
-    def resolve_net_localized(self, info):
-        return prices_i18n.net(self)
-
-
-class PriceRangeType(graphene.ObjectType):
-    max_price = graphene.Field(lambda: PriceType)
-    min_price = graphene.Field(lambda: PriceType)
-=======
 from .product.types import (
     CategoryType, ProductAttributeType, resolve_attributes, resolve_category)
->>>>>>> c1c5b93b
 
 
 class Query(graphene.ObjectType):
