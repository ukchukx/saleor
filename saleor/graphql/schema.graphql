--- conflicted
+++ resolved
@@ -3328,11 +3328,8 @@
 type Query {
   webhook(id: ID!): Webhook
   webhooks(filter: WebhookFilterInput, before: String, after: String, first: Int, last: Int): WebhookCountableConnection
-<<<<<<< HEAD
   webhookEvents(before: String, after: String, first: Int, last: Int): WebhookEventCountableConnection
-=======
   webhookSamplePayload(eventType: WebhookEventTypeEnum!): JSONString
->>>>>>> 9f631ff3
   translations(kind: TranslatableKinds!, before: String, after: String, first: Int, last: Int): TranslatableItemConnection
   shop: Shop
   shippingZone(id: ID!): ShippingZone
