--- conflicted
+++ resolved
@@ -1,9 +1,3 @@
-<<<<<<< HEAD
-from textwrap import dedent
-
-from django.core.exceptions import PermissionDenied
-=======
->>>>>>> e81494c9
 import graphene
 from django.core.exceptions import ValidationError
 from graphql_jwt.decorators import permission_required
@@ -58,22 +52,6 @@
         )
 
     class Meta:
-<<<<<<< HEAD
-        description = dedent(
-            """Create new digital content. This mutation must
-        be sent as a `multipart` request. More detailed specs of the upload
-        format can be found here:
-        https://github.com/jaydenseric/graphql-multipart-request-spec"""
-        )
-
-    @classmethod
-    @permission_required("product.manage_products")
-    def clean_input(cls, info, input, instance, errors):
-        if hasattr(instance, "digital_content"):
-            instance.digital_content.delete()
-
-        use_default_settings = input.get("use_default_settings")
-=======
         description = """Create new digital content. This mutation must
         be sent as a `multipart` request. More detailed specs of the upload
         format can be found here:
@@ -86,21 +64,11 @@
             instance.digital_content.delete()
 
         use_default_settings = data.get("use_default_settings")
->>>>>>> e81494c9
         if use_default_settings:
             return data
 
         required_fields = ["max_downloads", "url_valid_days", "automatic_fulfillment"]
 
-<<<<<<< HEAD
-        if not all(field in input for field in required_fields):
-            msg = (
-                "Use default settings is disabled. Provide all " "configuration fields"
-            )
-            missing_field = set(required_fields).difference(set(input))
-            for field in missing_field:
-                cls.add_error(errors, field, msg)
-=======
         if not all(field in data for field in required_fields):
             msg = (
                 "Use default settings is disabled. Provide all "
@@ -110,47 +78,18 @@
             if missing_fields:
                 msg += "{}, " * len(missing_fields)
                 raise ValidationError(msg.format(*missing_fields))
->>>>>>> e81494c9
 
         return data
 
     @classmethod
     @permission_required("product.manage_products")
-<<<<<<< HEAD
-    def mutate(cls, root, info, variant_id, input):
-        # DEMO: disable mutations
-        raise PermissionDenied("Be aware admin pirate! API runs in read only mode!")
-
-        errors = []
-        variant = cls.get_node_or_error(
-            info, variant_id, errors, "id", only_type=ProductVariant
-=======
     def perform_mutation(cls, _root, info, variant_id, **data):
         variant = cls.get_node_or_error(
             info, variant_id, "id", only_type=ProductVariant
->>>>>>> e81494c9
         )
 
         clean_input = cls.clean_input(info, data.get("input"), variant)
 
-<<<<<<< HEAD
-        if not errors:
-            content_data = info.context.FILES.get(input["content_file"])
-            digital_content = models.DigitalContent(content_file=content_data)
-            digital_content.use_default_settings = input.get(
-                "use_default_settings", False
-            )
-
-            digital_content.max_downloads = input.get("max_downloads")
-            digital_content.url_valid_days = input.get("url_valid_days")
-            digital_content.automatic_fulfillment = input.get(
-                "automatic_fulfillment", False
-            )
-
-            variant.digital_content = digital_content
-            variant.digital_content.save()
-        return DigitalContentCreate(content=digital_content, errors=errors)
-=======
         content_data = info.context.FILES.get(clean_input["content_file"])
         digital_content = models.DigitalContent(content_file=content_data)
         digital_content.use_default_settings = clean_input.get(
@@ -166,7 +105,6 @@
         variant.digital_content = digital_content
         variant.digital_content.save()
         return DigitalContentCreate(content=digital_content)
->>>>>>> e81494c9
 
 
 class DigitalContentDelete(BaseMutation):
@@ -179,22 +117,6 @@
         )
 
     class Meta:
-<<<<<<< HEAD
-        description = dedent("Remove digital content assigned to given variant")
-
-    @classmethod
-    @permission_required("product.manage_products")
-    def mutate(cls, root, info, variant_id):
-        # DEMO: disable mutations
-        raise PermissionDenied("Be aware admin pirate! API runs in read only mode!")
-
-        errors = []
-        variant = cls.get_node_or_error(
-            info, variant_id, errors, "id", only_type=ProductVariant
-        )
-
-        if hasattr(variant, "digital_content") and not errors:
-=======
         description = "Remove digital content assigned to given variant"
 
     @classmethod
@@ -205,7 +127,6 @@
         )
 
         if hasattr(variant, "digital_content"):
->>>>>>> e81494c9
             variant.digital_content.delete()
 
         return DigitalContentDelete(variant=variant)
@@ -225,35 +146,17 @@
         )
 
     class Meta:
-<<<<<<< HEAD
-        description = dedent("Update digital content")
-
-    @classmethod
-    @permission_required("product.manage_products")
-    def clean_input(cls, info, input, instance, errors):
-        use_default_settings = input.get("use_default_settings")
-=======
         description = "Update digital content"
 
     @classmethod
     @permission_required("product.manage_products")
     def clean_input(cls, info, data):
         use_default_settings = data.get("use_default_settings")
->>>>>>> e81494c9
         if use_default_settings:
             return {"use_default_settings": use_default_settings}
 
         required_fields = ["max_downloads", "url_valid_days", "automatic_fulfillment"]
 
-<<<<<<< HEAD
-        if not all(field in input for field in required_fields):
-            msg = (
-                "Use default settings is disabled. Provide all " "configuration fields"
-            )
-            missing_fields = set(required_fields).difference(set(input))
-            for field in missing_fields:
-                cls.add_error(errors, field, msg)
-=======
         if not all(field in data for field in required_fields):
             msg = (
                 "Use default settings is disabled. Provide all "
@@ -263,50 +166,24 @@
             if missing_fields:
                 msg += "{}, " * len(missing_fields)
                 raise ValidationError(msg.format(*missing_fields))
->>>>>>> e81494c9
 
         return data
 
     @classmethod
     @permission_required("product.manage_products")
-<<<<<<< HEAD
-    def mutate(cls, root, info, variant_id, input):
-        # DEMO: disable mutations
-        raise PermissionDenied("Be aware admin pirate! API runs in read only mode!")
-
-        errors = []
-        variant = cls.get_node_or_error(
-            info, variant_id, errors, "id", only_type=ProductVariant
-=======
     def perform_mutation(cls, _root, info, variant_id, **data):
         variant = cls.get_node_or_error(
             info, variant_id, "id", only_type=ProductVariant
->>>>>>> e81494c9
         )
 
         if not hasattr(variant, "digital_content"):
             msg = "Variant %s doesn't have any digital content" % variant.id
-<<<<<<< HEAD
-            cls.add_error(errors, "variant_id", msg)
-=======
             raise ValidationError({"variantId": msg})
->>>>>>> e81494c9
 
         clean_input = cls.clean_input(info, data.get("input"))
 
         digital_content = variant.digital_content
 
-<<<<<<< HEAD
-            digital_content.use_default_settings = input.get(
-                "use_default_settings", False
-            )
-
-            digital_content.max_downloads = input.get("max_downloads")
-            digital_content.url_valid_days = input.get("url_valid_days")
-            digital_content.automatic_fulfillment = input.get(
-                "automatic_fulfillment", False
-            )
-=======
         digital_content.use_default_settings = clean_input.get(
             "use_default_settings", False
         )
@@ -316,18 +193,11 @@
         digital_content.automatic_fulfillment = clean_input.get(
             "automatic_fulfillment", False
         )
->>>>>>> e81494c9
 
         variant.digital_content = digital_content
         variant.digital_content.save()
 
-<<<<<<< HEAD
-        return DigitalContentUpdate(
-            content=digital_content, variant=variant, errors=errors
-        )
-=======
         return DigitalContentUpdate(content=digital_content, variant=variant)
->>>>>>> e81494c9
 
 
 class DigitalContentUrlCreateInput(graphene.InputObjectType):
