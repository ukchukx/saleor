--- conflicted
+++ resolved
@@ -23,15 +23,11 @@
     if form.is_valid():
         visible_products = products_with_details(request.user)
         results = form.search(model_or_queryset=visible_products)
-<<<<<<< HEAD
         results = products_with_availability(
             results, discounts=request.discounts,
             local_currency=request.currency)
         results = list(results)
-        page = paginate_results(results, request.GET, settings.PAGINATE_BY)
-=======
         query = form.cleaned_data.get('q', '')
->>>>>>> f9f52802
     else:
         results = []
         query = ''
